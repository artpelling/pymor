# pyMOR developers and contributors

## Main developers

* Linus Balicki, @lbalicki (2020-)
* René Fritze, @renefritze (2012-)
* Hendrik Kleikamp, @HenKlei (2022-)
* Petar Mlinarić, @pmli (2016-)
* Stephan Rave, @sdrave (2012-)
* Felix Schindler, @ftschindler (2012-)

## Contributors

### pyMOR 2023.2

* Art Pelling, a.pelling@tu-berlin.de
<<<<<<< HEAD
  * matrix-free implementation of circulant, Hankel and Toeplitz operators
=======
  * shifted Cholesky-QR algorithm
>>>>>>> d6393378

### pyMOR 2023.1

* Tim Keil, @TiKeil
  * adaptive trust region algorithm and specific BFGS implementation for PDE-constrained optimization

* Steffen Müller, @steff-mueller
  * positive-real balanced truncation
  * passivity preserving model reduction via spectral factorization

* Mohamed Adel Naguib Ahmed, @MohamedAdelNaguib
  * input-output selection in `bode_plot` function

* Jonas Nicodemus, @Jonas-Nicodemus
  * port-Hamiltonian IRKA
  * positive-real balanced truncation

* Peter Oehme, @peoe
  * quadratic functionals and quadratic output keyword for CG discretization
  * simple algebraic operations for parameter values
  * adaptive trust region algorithm and specific BFGS implementation for PDE-constrained optimization

### pyMOR 2022.2

* Tim Keil, @TiKeil
  * Dual-weighted residual (DWR) output estimation for elliptic problems

* Art Pelling, @artpelling
  * Eigensystem Realization Algorithm

### pyMOR 2022.1

* Patrick Buchfink, @pbuchfink
  * symplectic model order reduction

* Monica Dessole, @mdessole
  * Navier-Stokes demo using neural networks

* Hendrik Kleikamp, @HenKlei
  * several additional features for neural networks
  * purely data-driven usage of neural networks without requiring full-order model
  * Navier-Stokes demo using neural networks

* Peter Oehme, @peoe
  * support for UFL expression conversion

* Art Pelling, @artpelling
  * functionality to instantiate non-parametric LTIModels with preset attributes
  * support for discrete-time LTI systems, Lyapunov equations and balanced truncation
  * Moebius transformations and continuous/discrete-time conversion of LTI models
  * dedicated Hankel operator class

* Sven Ullmann, @ullmannsven
  * randomized algorithms for generalized SVD and generalized Hermitian eigenvalue problem

### pyMOR 2021.2

* Tim Keil, @TiKeil
  * Simple output estimation for elliptic and parabolic problems

* Jonas Nicodemus, @Jonas-Nicodemus
  * dynamic mode decomposition

* Henrike von Hülsen, h.vonhuelsen@uni-muenster.de
  * dynamic mode decomposition

### pyMOR 2021.1

* Meret B., @meretp
  * modal truncation for model order reduction

* Hendrik Kleikamp, @HenKlei
  * artificial neural networks for approximation of output quantities

### pyMOR 2020.2

* Tim Keil, @TiKeil
  * energy product in elliptic discretizer
  * rename estimate --> estimate_error and estimator -> error_estimator
  * avoid nested Product and Lincomb Functionals and Functions
  * linear optimization (dual solution, sensitivities, output gradient)

* Hendrik Kleikamp, @HenKlei
  * artificial neural networks for instationary problems

### pyMOR 2020.1

* Linus Balicki, @lbalicki
  * implicitly restarted Arnoldi method for eigenvalue computation in
    algorithms.eigs
  * subspace accelerated dominant pole algorithm in algorithms.samdp

* Tim Keil, @TiKeil
  * second order derivatives for parameters
  * speed up of LincombOperators
  * add LincombParameterFunctional
  * product rule for ProductParameterFunctional
  * BaseMaxThetaParameterFunctional

* Hendrik Kleikamp, @HenKlei
  * Armijo line search algorithm
  * artificial neural networks for model order reduction

* Luca Mechelli, @mechiluca
  * speed up of LincombOperators

### pyMOR 2019.2

* Linus Balicki, @lbalicki
  * low-rank RADI method for Riccati equations in algorithms.lrradi
  * improve projection shifts for low-rank ADI method for Lyapunov equations

* Dennis Eickhorn, @deneick
  * randomized range approximation algorithms in algorithms.randrangefinder
  * fixed complex norms in vectorarrays.interfaces

* Tim Keil, @TiKeil
  * partial derivatives for parameters d_mu
  * affine decomposition of robin operator and rhs functionals

### pyMOR 0.5

* Linus Balicki, @lbalicki
  * low-rank ADI method using projection shifts for Lyapunov equations in
    algorithms.lyapunov

* Julia Brunken, @JuliaBru
  * support for advection, reaction terms and Robin boundary data in
    ParabolicProblem

* Christoph Lehrenfeld, @schruste
  * contributions to NGSolve wrappers
  * NGSolve model in thermalblock_simple.py

### pyMOR 0.4

* Andreas Buhr, @andreasbuhr
  * ability to rescale colorbar in each frame
  * SelectionOperator
  * support for advection and reaction terms in finite element discretizations
  * improved Robin boundary condition support

* Michael Laier, @michaellaier
  * PolygonalDomain, CircularSectorDomain, DiscDomain
  * pymor.domaindiscretizers.gmsh
  * ParabolicProblem, discretize_parabolic_cg, discretize_parabolic_fv
  * reductors.parabolic
  * reductors.residual.reduce_implicit_euler_residual
  * pymordemos.parabolic, pymordemos.parabolic_mor
  * ProductParameterFunctional

* Falk Meyer, falk.meyer@uni-muenster.de
  * pymor.discretizers.disk

* Petar Mlinarić, @pmli
  * complex number support for NumpyVectorArray and NumpyMatrixOperator
  * BlockOperator and BlockDiagonalOperator

* Michael Schaefer, @michaelschaefer
  * Robin boundary condition support for pymor.operators.cg

### pyMOR 0.3

* Andreas Buhr, @andreasbuhr
  * improved PIL compatibility for BitmapFunction
  * improvements to Gram-Schmidt algorithm

* Lucas Camphausen, lucascamp@web.de
  * bilinear finite elements

* Michael Laier, @michaellaier
  * finite volume diffusion operator

* Michael Schaefer, @michaelschaefer
  * new 'columns' parameter for PatchVisualizer

### pyMOR 0.2

* Andreas Buhr, @andreasbuhr
  * reiteration procedure in Gram-Schmidt algorithm for improved numerical
    stability

* Michael Laier, @michaellaier
  * documentation improvements

## Detailed information

Detailed contribution information can be obtained from the revision history
of pyMOR's [git repository](https://github.com/pymor/pymor/graphs/contributors?type=c).<|MERGE_RESOLUTION|>--- conflicted
+++ resolved
@@ -14,11 +14,8 @@
 ### pyMOR 2023.2
 
 * Art Pelling, a.pelling@tu-berlin.de
-<<<<<<< HEAD
   * matrix-free implementation of circulant, Hankel and Toeplitz operators
-=======
-  * shifted Cholesky-QR algorithm
->>>>>>> d6393378
+  * shifted Choleksy-QR algorithm
 
 ### pyMOR 2023.1
 
