# -*- coding: utf-8 -*-
# This file is part of the pyMOR project (http://www.pymor.org).
# Copyright Holders: Rene Milk, Stephan Rave, Felix Schindler
# License: BSD 2-Clause License (http://opensource.org/licenses/BSD-2-Clause)
#
# Contributors: Michael Laier <m_laie01@uni-muenster.de>

"""This module provides the following |NumPy| based |Operators|:

  - |NumpyMatrixOperator| wraps a 2D |NumPy array| as a |Operator|.
  - |NumpyMatrixBasedOperator| should be used as base class for all |Operators|
    which assemble into a |NumpyMatrixOperator|.
  - |NumpyGenericOperator| wraps an arbitrary Python function between
    |NumPy arrays| as an |Operator|.
"""

from __future__ import absolute_import, division, print_function

from collections import OrderedDict
from itertools import izip

import numpy as np
import scipy.sparse
from scipy.sparse import issparse
from scipy.io import mmwrite, savemat

from pymor.algorithms import genericsolvers
from pymor.core.defaults import defaults, defaults_sid
from pymor.core.exceptions import InversionError
from pymor.core.interfaces import abstractmethod
from pymor.core.logger import getLogger
from pymor.operators.basic import OperatorBase
from pymor.operators.constructions import IdentityOperator, ZeroOperator
from pymor.vectorarrays.numpy import NumpyVectorArray, NumpyVectorSpace


class NumpyGenericOperator(OperatorBase):
    """Wraps an arbitrary Python function between |NumPy arrays| as a an |Operator|.

    Parameters
    ----------
    mapping
        The function to wrap. If `parameter_type` is `None`, the function is of
        the form `mapping(U)` and is expected to be vectorized. In particular::

            mapping(U).shape == U.shape[:-1] + (dim_range,).

        If `parameter_type` is not `None`, the function has to have the signature
        `mapping(U, mu)`.
    dim_source
        Dimension of the operator's source.
    dim_range
        Dimension of the operator's range.
    linear
        Set to `True` if the provided `mapping` is linear.
    parameter_type
        The |ParameterType| of the |Parameters| the mapping accepts.
    name
        Name of the operator.
    """

    def __init__(self, mapping, dim_source=1, dim_range=1, linear=False, parameter_type=None, solver_options=None,
                 name=None):
        self.source = NumpyVectorSpace(dim_source)
        self.range = NumpyVectorSpace(dim_range)
        self.solver_options = solver_options
        self.name = name
        self._mapping = mapping
        self.linear = linear
        if parameter_type is not None:
            self.build_parameter_type(parameter_type, local_global=True)

    def apply(self, U, ind=None, mu=None):
        assert U in self.source
        assert U.check_ind(ind)
        U_array = U._array[:U._len] if ind is None else U._array[ind]
        if self.parametric:
            mu = self.parse_parameter(mu)
            return NumpyVectorArray(self._mapping(U_array, mu=mu), copy=False)
        else:
            return NumpyVectorArray(self._mapping(U_array), copy=False)


class NumpyMatrixBasedOperator(OperatorBase):
    """Base class for operators which assemble into a |NumpyMatrixOperator|.

    Attributes
    ----------
    sparse
        `True` if the operator assembles into a sparse matrix, `False` if the
        operator assembles into a dense matrix, `None` if unknown.
    """

    linear = True
    sparse = None

    @abstractmethod
    def _assemble(self, mu=None):
        pass

    def assemble(self, mu=None):
        """Assembles the operator for a given |Parameter|.

        Parameters
        ----------
        mu
            The |Parameter| for which to assemble the operator.

        Returns
        -------
        The assembled **parameter independent** |Operator|.
        """
        if hasattr(self, '_assembled_operator'):
            if self._defaults_sid != defaults_sid():
                self.logger.warn('Re-assembling since state of global defaults has changed.')
                op = self._assembled_operator = NumpyMatrixOperator(self._assemble(),
                                                                    solver_options=self.solver_options)
                self._defaults_sid = defaults_sid()
                return op
            else:
                return self._assembled_operator
        elif not self.parameter_type:
            op = self._assembled_operator = NumpyMatrixOperator(self._assemble(), solver_options=self.solver_options)
            self._defaults_sid = defaults_sid()
            return op
        else:
            return NumpyMatrixOperator(self._assemble(self.parse_parameter(mu)), solver_options=self.solver_options)

    def apply(self, U, ind=None, mu=None):
        return self.assemble(mu).apply(U, ind=ind)

    def apply_adjoint(self, U, ind=None, mu=None, source_product=None, range_product=None):
        return self.assemble(mu).apply_adjoint(U, ind=ind, source_product=source_product, range_product=range_product)

    def as_vector(self, mu=None):
        return self.assemble(mu).as_vector()

    def apply_inverse(self, V, ind=None, mu=None, least_squares=False):
        return self.assemble(mu).apply_inverse(V, ind=ind, least_squares=least_squares)


    def export_matrix(self, filename, matrix_name=None, output_format='matlab', mu=None):
        """Save the matrix of the operator to a file.

        Parameters
        ----------
        filename
            Name of output file.
        matrix_name
            The name, the output matrix is given. (Comment field is used in
            case of Matrix Market output_format.) If `None`, the |Operator|'s `name`
            is used.
        output_format
            Output file format. Either `matlab` or `matrixmarket`.
        """
        assert output_format in {'matlab', 'matrixmarket'}
        matrix = self.assemble(mu)._matrix
        matrix_name = matrix_name or self.name
        if output_format is 'matlab':
            savemat(filename, {matrix_name: matrix})
        else:
            mmwrite(filename, matrix, comment=matrix_name)

    def __getstate__(self):
        d = self.__dict__.copy()
        if '_assembled_operator' in d:
            del d['_assembled_operator']
        return d


class NumpyMatrixOperator(NumpyMatrixBasedOperator):
    """Wraps a 2D |NumPy Array| as an |Operator|.

    Parameters
    ----------
    matrix
        The |NumPy array| which is to be wrapped.
    name
        Name of the operator.
    """

    def __init__(self, matrix, solver_options=None, name=None):
        assert matrix.ndim <= 2
        if matrix.ndim == 1:
            matrix = np.reshape(matrix, (1, -1))
        self.source = NumpyVectorSpace(matrix.shape[1])
        self.range = NumpyVectorSpace(matrix.shape[0])
        self.solver_options = solver_options
        self.name = name
        self._matrix = matrix
        self.sparse = issparse(matrix)

    @classmethod
    def from_file(cls, path, key=None, solver_options=None, name=None):
        from pymor.tools.io import load_matrix
        matrix = load_matrix(path, key=key)
        return cls(matrix, solver_options=solver_options, name=name or key or path)

    def _assemble(self, mu=None):
        pass

    def assemble(self, mu=None):
        return self

    def as_vector(self, mu=None):
        matrix = self._matrix
        if matrix.shape[0] != 1 and matrix.shape[1] != 1:
            raise TypeError('This operator does not represent a vector or linear functional.')
        return NumpyVectorArray(matrix.ravel(), copy=True)

    def apply(self, U, ind=None, mu=None):
        assert U in self.source
        assert U.check_ind(ind)
        U_array = U._array[:U._len] if ind is None else U._array[ind]
        return NumpyVectorArray(self._matrix.dot(U_array.T).T, copy=False)

    def apply_adjoint(self, U, ind=None, mu=None, source_product=None, range_product=None):
        assert U in self.range
        assert U.check_ind(ind)
        assert source_product is None or source_product.source == source_product.range == self.source
        assert range_product is None or range_product.source == range_product.range == self.range
        if range_product:
            PrU = range_product.apply(U, ind=ind).data
        else:
            PrU = U.data if ind is None else U.data[ind]
        ATPrU = NumpyVectorArray(self._matrix.T.dot(PrU.T).T, copy=False)
        if source_product:
            return source_product.apply_inverse(ATPrU)
        else:
            return ATPrU

    def apply_inverse(self, V, ind=None, mu=None, least_squares=False):
        assert V in self.range
        assert V.check_ind(ind)

        if V.dim == 0:
            if self.source.dim == 0 or least_squares:
                return NumpyVectorArray(np.zeros((V.len_ind(ind), self.source.dim)))
            else:
                raise InversionError

        options = (self.solver_options.get('inverse') if self.solver_options else
                   'least_squares' if least_squares else
                   None)

        if options and not least_squares:
            solver_type = options if isinstance(options, str) else options['type']
            if solver_type.startswith('least_squares'):
                self.logger.warn('Least squares solver selected but "least_squares == False"')

        V = V.data if ind is None else \
            V.data[ind] if hasattr(ind, '__len__') else V.data[ind:ind + 1]

        try:
            return NumpyVectorArray(_apply_inverse(self._matrix, V, options=options), copy=False)
        except InversionError as e:
            if least_squares and options:
                solver_type = options if isinstance(options, str) else options['type']
                if not solver_type.startswith('least_squares'):
                    msg = str(e) \
                        + '\nNote: linear solver was selected for solving least squares problem (maybe not invertible?)'
                    raise InversionError(msg)
            raise e

    def apply_inverse_adjoint(self, U, ind=None, mu=None, source_product=None, range_product=None,
                              least_squares=False):
        if source_product or range_product:
            return super(NumpyMatrixOperator, self).apply_inverse_adjoint(U, ind=ind, mu=mu,
                                                                          source_product=source_product,
                                                                          range_product=range_product,
                                                                          least_squares=least_squares)
        else:
            options = {'inverse': self.solver_options.get('inverse_adjoint') if self.solver_options else None}
            adjoint_op = NumpyMatrixOperator(self._matrix.T, solver_options=options)
            return adjoint_op.apply_inverse(U, ind=ind, mu=mu, least_squares=least_squares)

    def projected_to_subbasis(self, dim_range=None, dim_source=None, name=None):
        """Project the operator to a subbasis.

        The purpose of this method is to further project an operator that has been
        obtained through :meth:`~pymor.operators.interfaces.OperatorInterface.projected`
        to subbases of the original projection bases, i.e. ::

            op.projected(r_basis, s_basis, prod).projected_to_subbasis(dim_range, dim_source)

        should be the same as ::

            op.projected(r_basis.copy(range(dim_range)), s_basis.copy(range(dim_source)), prod)

        For a |NumpyMatrixOperator| this amounts to extracting the upper-left
        (dim_range, dim_source) corner of the matrix it wraps.

        Parameters
        ----------
        dim_range
            Dimension of the range subbasis.
        dim_source
            Dimension of the source subbasis.

        Returns
        -------
        The projected |Operator|.
        """
        assert dim_source is None or dim_source <= self.source.dim
        assert dim_range is None or dim_range <= self.range.dim
        name = name or '{}_projected_to_subbasis'.format(self.name)
        # copy instead of just slicing the matrix to ensure contiguous memory
        return NumpyMatrixOperator(self._matrix[:dim_range, :dim_source].copy(), solver_options=self.solver_options,
                                   name=name)

    def assemble_lincomb(self, operators, coefficients, solver_options=None, name=None):
        if not all(isinstance(op, (NumpyMatrixOperator, ZeroOperator, IdentityOperator)) for op in operators):
            return None

        common_mat_dtype = reduce(np.promote_types,
                                  (op._matrix.dtype for op in operators if hasattr(op, '_matrix')))
        common_coef_dtype = reduce(np.promote_types, (type(c.real if c.imag == 0 else c) for c in coefficients))
        common_dtype = np.promote_types(common_mat_dtype, common_coef_dtype)

        if coefficients[0] == 1:
            matrix = operators[0]._matrix.astype(common_dtype)
        else:
            if coefficients[0].imag == 0:
                matrix = operators[0]._matrix * coefficients[0].real
            else:
                matrix = operators[0]._matrix * coefficients[0]
<<<<<<< HEAD

        common_mat_dtype = reduce(np.promote_types, (op._matrix.dtype for op in operators))
        common_coef_dtype = reduce(np.promote_types, (type(c.real if c.imag == 0 else c) for c in coefficients))
        common_dtype = np.promote_types(common_mat_dtype, common_coef_dtype)
        if matrix.dtype != common_dtype:
            matrix = matrix.astype(common_dtype)
=======
            if matrix.dtype != common_dtype:
                matrix = matrix.astype(common_dtype)
>>>>>>> ca335560

        for op, c in izip(operators[1:], coefficients[1:]):
            if type(op) is ZeroOperator:
                continue
            elif type(op) is IdentityOperator:
                if operators[0].sparse:
                    try:
                        matrix += (scipy.sparse.eye(matrix.shape[0]) * c)
                    except NotImplementedError:
                        matrix = matrix + (scipy.sparse.eye(matrix.shape[0]) * c)
                else:
                    matrix += (np.eye(matrix.shape[0]) * c)
            elif c == 1:
                try:
                    matrix += op._matrix
                except NotImplementedError:
                    matrix = matrix + op._matrix
            elif c == -1:
                try:
                    matrix -= op._matrix
                except NotImplementedError:
                    matrix = matrix - op._matrix
            elif c.imag == 0:
                try:
                    matrix += (op._matrix * c.real)
                except NotImplementedError:
                    matrix = matrix + (op._matrix * c.real)
            else:
                try:
                    matrix += (op._matrix * c)
                except NotImplementedError:
                    matrix = matrix + (op._matrix * c)
        return NumpyMatrixOperator(matrix, solver_options=solver_options)

    def __getstate__(self):
        if hasattr(self._matrix, 'factorization'):  # remove unplicklable SuperLU factorization
            del self._matrix.factorization
        return self.__dict__


####################################################################################################


import scipy.version
from scipy.sparse.linalg import bicgstab, spsolve, splu, spilu, lgmres, lsqr, LinearOperator
try:
    from scipy.sparse.linalg import lsmr
    HAVE_SCIPY_LSMR = True
except ImportError:
    HAVE_SCIPY_LSMR = False

try:
    import pyamg
    HAVE_PYAMG = True
except ImportError:
    HAVE_PYAMG = False


_dense_options = None
_dense_options_sid = None
_sparse_options = None
_sparse_options_sid = None


@defaults('default_solver', 'default_least_squares_solver', 'least_squares_lstsq_rcond')
def dense_options(default_solver='solve',
                  default_least_squares_solver='least_squares_lstsq',
                  least_squares_lstsq_rcond=-1.):
    """Returns |solver_options| (with default values) for dense |NumPy| matricies.

    Parameters
    ----------
    default_solver
        Default dense solver to use (solve, least_squares_lstsq, generic_lgmres,
        least_squares_generic_lsmr, least_squares_generic_lsqr).
    default_least_squares_solver
        Default solver to use for least squares problems (least_squares_lstsq,
        least_squares_generic_lsmr, least_squares_generic_lsqr).
    least_squares_lstsq_rcond
        See :func:`numpy.linalg.lstsq`.

    Returns
    -------
    A tuple of possible values for |solver_options|.
    """

    assert default_least_squares_solver.startswith('least_squares')

    opts = (('solve',               {'type': 'solve'}),
            ('least_squares_lstsq', {'type': 'least_squares_lstsq',
                                     'rcond': least_squares_lstsq_rcond}))
    opts = OrderedDict(opts)
    opts.update(genericsolvers.options())
    def_opt = opts.pop(default_solver)
    if default_least_squares_solver != default_solver:
        def_ls_opt = opts.pop(default_least_squares_solver)
        ordered_opts = OrderedDict(((default_solver, def_opt),
                                    (default_least_squares_solver, def_ls_opt)))
    else:
        ordered_opts = OrderedDict(((default_solver, def_opt),))
    ordered_opts.update(opts)
    return ordered_opts


@defaults('default_solver', 'default_least_squares_solver', 'bicgstab_tol', 'bicgstab_maxiter', 'spilu_drop_tol',
          'spilu_fill_factor', 'spilu_drop_rule', 'spilu_permc_spec', 'spsolve_permc_spec',
          'spsolve_keep_factorization',
          'lgmres_tol', 'lgmres_maxiter', 'lgmres_inner_m', 'lgmres_outer_k', 'least_squares_lsmr_damp',
          'least_squares_lsmr_atol', 'least_squares_lsmr_btol', 'least_squares_lsmr_conlim',
          'least_squares_lsmr_maxiter', 'least_squares_lsmr_show', 'least_squares_lsqr_atol',
          'least_squares_lsqr_btol', 'least_squares_lsqr_conlim', 'least_squares_lsqr_iter_lim',
          'least_squares_lsqr_show', 'pyamg_tol', 'pyamg_maxiter', 'pyamg_verb', 'pyamg_rs_strength', 'pyamg_rs_CF',
          'pyamg_rs_postsmoother', 'pyamg_rs_max_levels', 'pyamg_rs_max_coarse', 'pyamg_rs_coarse_solver',
          'pyamg_rs_cycle', 'pyamg_rs_accel', 'pyamg_rs_tol', 'pyamg_rs_maxiter',
          'pyamg_sa_symmetry', 'pyamg_sa_strength', 'pyamg_sa_aggregate', 'pyamg_sa_smooth',
          'pyamg_sa_presmoother', 'pyamg_sa_postsmoother', 'pyamg_sa_improve_candidates', 'pyamg_sa_max_levels',
          'pyamg_sa_max_coarse', 'pyamg_sa_diagonal_dominance', 'pyamg_sa_coarse_solver', 'pyamg_sa_cycle',
          'pyamg_sa_accel', 'pyamg_sa_tol', 'pyamg_sa_maxiter',
          sid_ignore=('least_squares_lsmr_show', 'least_squares_lsqr_show', 'pyamg_verb'))
def sparse_options(default_solver='spsolve',
                   default_least_squares_solver='least_squares_lsmr',
                   bicgstab_tol=1e-15,
                   bicgstab_maxiter=None,
                   spilu_drop_tol=1e-4,
                   spilu_fill_factor=10,
                   spilu_drop_rule='basic,area',
                   spilu_permc_spec='COLAMD',
                   spsolve_permc_spec='COLAMD',
                   spsolve_keep_factorization=True,
                   lgmres_tol=1e-5,
                   lgmres_maxiter=1000,
                   lgmres_inner_m=39,
                   lgmres_outer_k=3,
                   least_squares_lsmr_damp=0.0,
                   least_squares_lsmr_atol=1e-6,
                   least_squares_lsmr_btol=1e-6,
                   least_squares_lsmr_conlim=1e8,
                   least_squares_lsmr_maxiter=None,
                   least_squares_lsmr_show=False,
                   least_squares_lsqr_damp=0.0,
                   least_squares_lsqr_atol=1e-6,
                   least_squares_lsqr_btol=1e-6,
                   least_squares_lsqr_conlim=1e8,
                   least_squares_lsqr_iter_lim=None,
                   least_squares_lsqr_show=False,
                   pyamg_tol=1e-5,
                   pyamg_maxiter=400,
                   pyamg_verb=False,
                   pyamg_rs_strength=('classical', {'theta': 0.25}),
                   pyamg_rs_CF='RS',
                   pyamg_rs_presmoother=('gauss_seidel', {'sweep': 'symmetric'}),
                   pyamg_rs_postsmoother=('gauss_seidel', {'sweep': 'symmetric'}),
                   pyamg_rs_max_levels=10,
                   pyamg_rs_max_coarse=500,
                   pyamg_rs_coarse_solver='pinv2',
                   pyamg_rs_cycle='V',
                   pyamg_rs_accel=None,
                   pyamg_rs_tol=1e-5,
                   pyamg_rs_maxiter=100,
                   pyamg_sa_symmetry='hermitian',
                   pyamg_sa_strength='symmetric',
                   pyamg_sa_aggregate='standard',
                   pyamg_sa_smooth=('jacobi', {'omega': 4.0/3.0}),
                   pyamg_sa_presmoother=('block_gauss_seidel', {'sweep': 'symmetric'}),
                   pyamg_sa_postsmoother=('block_gauss_seidel', {'sweep': 'symmetric'}),
                   pyamg_sa_improve_candidates=[('block_gauss_seidel', {'sweep': 'symmetric', 'iterations': 4}), None],
                   pyamg_sa_max_levels=10,
                   pyamg_sa_max_coarse=500,
                   pyamg_sa_diagonal_dominance=False,
                   pyamg_sa_coarse_solver='pinv2',
                   pyamg_sa_cycle='V',
                   pyamg_sa_accel=None,
                   pyamg_sa_tol=1e-5,
                   pyamg_sa_maxiter=100):
    """Returns |solver_options| (with default values) for sparse |NumPy| matricies.

    Parameters
    ----------
    default_solver
        Default sparse solver to use (spsolve, bicgstab, bicgstab_spilu, pyamg,
        pyamg_rs, pyamg_sa, generic_lgmres, least_squares_lsmr, least_squares_lsqr).
    default_least_squares_solver
        Default solver to use for least squares problems (least_squares_lsmr,
        least_squares_lsqr).
    bicgstab_tol
        See :func:`scipy.sparse.linalg.bicgstab`.
    bicgstab_maxiter
        See :func:`scipy.sparse.linalg.bicgstab`.
    spilu_drop_tol
        See :func:`scipy.sparse.linalg.spilu`.
    spilu_fill_factor
        See :func:`scipy.sparse.linalg.spilu`.
    spilu_drop_rule
        See :func:`scipy.sparse.linalg.spilu`.
    spilu_permc_spec
        See :func:`scipy.sparse.linalg.spilu`.
    spsolve_permc_spec
        See :func:`scipy.sparse.linalg.spsolve`.
    lgmres_tol
        See :func:`scipy.sparse.linalg.lgmres`.
    lgmres_maxiter
        See :func:`scipy.sparse.linalg.lgmres`.
    lgmres_inner_m
        See :func:`scipy.sparse.linalg.lgmres`.
    lgmres_outer_k
        See :func:`scipy.sparse.linalg.lgmres`.
    least_squares_lsmr_damp
        See :func:`scipy.sparse.linalg.lsmr`.
    least_squares_lsmr_atol
        See :func:`scipy.sparse.linalg.lsmr`.
    least_squares_lsmr_btol
        See :func:`scipy.sparse.linalg.lsmr`.
    least_squares_lsmr_conlim
        See :func:`scipy.sparse.linalg.lsmr`.
    least_squares_lsmr_maxiter
        See :func:`scipy.sparse.linalg.lsmr`.
    least_squares_lsmr_show
        See :func:`scipy.sparse.linalg.lsmr`.
    least_squares_lsqr_damp
        See :func:`scipy.sparse.linalg.lsqr`.
    least_squares_lsqr_atol
        See :func:`scipy.sparse.linalg.lsqr`.
    least_squares_lsqr_btol
        See :func:`scipy.sparse.linalg.lsqr`.
    least_squares_lsqr_conlim
        See :func:`scipy.sparse.linalg.lsqr`.
    least_squares_lsqr_iter_lim
        See :func:`scipy.sparse.linalg.lsqr`.
    least_squares_lsqr_show
        See :func:`scipy.sparse.linalg.lsqr`.
    pyamg_tol
        Tolerance for `PyAMG <http://pyamg.github.io/>`_ blackbox solver.
    pyamg_maxiter
        Maximum iterations for `PyAMG <http://pyamg.github.io/>`_ blackbox solver.
    pyamg_verb
        Verbosity flag for `PyAMG <http://pyamg.github.io/>`_ blackbox solver.
    pyamg_rs_strength
        Parameter for `PyAMG <http://pyamg.github.io/>`_ Ruge-Stuben solver.
    pyamg_rs_CF
        Parameter for `PyAMG <http://pyamg.github.io/>`_ Ruge-Stuben solver.
    pyamg_rs_presmoother
        Parameter for `PyAMG <http://pyamg.github.io/>`_ Ruge-Stuben solver.
    pyamg_rs_postsmoother
        Parameter for `PyAMG <http://pyamg.github.io/>`_ Ruge-Stuben solver.
    pyamg_rs_max_levels
        Parameter for `PyAMG <http://pyamg.github.io/>`_ Ruge-Stuben solver.
    pyamg_rs_max_coarse
        Parameter for `PyAMG <http://pyamg.github.io/>`_ Ruge-Stuben solver.
    pyamg_rs_coarse_solver
        Parameter for `PyAMG <http://pyamg.github.io/>`_ Ruge-Stuben solver.
    pyamg_rs_cycle
        Parameter for `PyAMG <http://pyamg.github.io/>`_ Ruge-Stuben solver.
    pyamg_rs_accel
        Parameter for `PyAMG <http://pyamg.github.io/>`_ Ruge-Stuben solver.
    pyamg_rs_tol
        Parameter for `PyAMG <http://pyamg.github.io/>`_ Ruge-Stuben solver.
    pyamg_rs_maxiter
        Parameter for `PyAMG <http://pyamg.github.io/>`_ Ruge-Stuben solver.
    pyamg_sa_symmetry
        Parameter for `PyAMG <http://pyamg.github.io/>`_ Smoothed-Aggregation solver.
    pyamg_sa_strength
        Parameter for `PyAMG <http://pyamg.github.io/>`_ Smoothed-Aggregation solver.
    pyamg_sa_aggregate
        Parameter for `PyAMG <http://pyamg.github.io/>`_ Smoothed-Aggregation solver.
    pyamg_sa_smooth
        Parameter for `PyAMG <http://pyamg.github.io/>`_ Smoothed-Aggregation solver.
    pyamg_sa_presmoother
        Parameter for `PyAMG <http://pyamg.github.io/>`_ Smoothed-Aggregation solver.
    pyamg_sa_postsmoother
        Parameter for `PyAMG <http://pyamg.github.io/>`_ Smoothed-Aggregation solver.
    pyamg_sa_improve_candidates
        Parameter for `PyAMG <http://pyamg.github.io/>`_ Smoothed-Aggregation solver.
    pyamg_sa_max_levels
        Parameter for `PyAMG <http://pyamg.github.io/>`_ Smoothed-Aggregation solver.
    pyamg_sa_max_coarse
        Parameter for `PyAMG <http://pyamg.github.io/>`_ Smoothed-Aggregation solver.
    pyamg_sa_diagonal_dominance
        Parameter for `PyAMG <http://pyamg.github.io/>`_ Smoothed-Aggregation solver.
    pyamg_sa_coarse_solver
        Parameter for `PyAMG <http://pyamg.github.io/>`_ Smoothed-Aggregation solver.
    pyamg_sa_cycle
        Parameter for `PyAMG <http://pyamg.github.io/>`_ Smoothed-Aggregation solver.
    pyamg_sa_accel
        Parameter for `PyAMG <http://pyamg.github.io/>`_ Smoothed-Aggregation solver.
    pyamg_sa_tol
        Parameter for `PyAMG <http://pyamg.github.io/>`_ Smoothed-Aggregation solver.
    pyamg_sa_maxiter
        Parameter for `PyAMG <http://pyamg.github.io/>`_ Smoothed-Aggregation solver.

    Returns
    -------
    A tuple of all possible |solver_options|.
    """

    assert default_least_squares_solver.startswith('least_squares')

    opts = (('bicgstab_spilu',     {'type': 'bicgstab_spilu',
                                    'tol': bicgstab_tol,
                                    'maxiter': bicgstab_maxiter,
                                    'spilu_drop_tol': spilu_drop_tol,
                                    'spilu_fill_factor': spilu_fill_factor,
                                    'spilu_drop_rule': spilu_drop_rule,
                                    'spilu_permc_spec': spilu_permc_spec}),
            ('bicgstab',           {'type': 'bicgstab',
                                    'tol': bicgstab_tol,
                                    'maxiter': bicgstab_maxiter}),
            ('spsolve',            {'type': 'spsolve',
                                    'permc_spec': spsolve_permc_spec,
                                    'keep_factorization': spsolve_keep_factorization}),
            ('lgmres',             {'type': 'lgmres',
                                    'tol': lgmres_tol,
                                    'maxiter': lgmres_maxiter,
                                    'inner_m': lgmres_inner_m,
                                    'outer_k': lgmres_outer_k}),
            ('least_squares_lsqr', {'type': 'least_squares_lsqr',
                                    'damp': least_squares_lsqr_damp,
                                    'atol': least_squares_lsqr_atol,
                                    'btol': least_squares_lsqr_btol,
                                    'conlim': least_squares_lsqr_conlim,
                                    'iter_lim': least_squares_lsqr_iter_lim,
                                    'show': least_squares_lsqr_show}))

    if HAVE_SCIPY_LSMR:
        opts += (('least_squares_lsmr', {'type': 'least_squares_lsmr',
                                         'damp': least_squares_lsmr_damp,
                                         'atol': least_squares_lsmr_atol,
                                         'btol': least_squares_lsmr_btol,
                                         'conlim': least_squares_lsmr_conlim,
                                         'maxiter': least_squares_lsmr_maxiter,
                                         'show': least_squares_lsmr_show}),)

    if HAVE_PYAMG:
        opts += (('pyamg',    {'type': 'pyamg',
                               'tol': pyamg_tol,
                               'maxiter': pyamg_maxiter}),
                 ('pyamg-rs', {'type': 'pyamg-rs',
                               'strength': pyamg_rs_strength,
                               'CF': pyamg_rs_CF,
                               'presmoother': pyamg_rs_presmoother,
                               'postsmoother': pyamg_rs_postsmoother,
                               'max_levels': pyamg_rs_max_levels,
                               'max_coarse': pyamg_rs_max_coarse,
                               'coarse_solver': pyamg_rs_coarse_solver,
                               'cycle': pyamg_rs_cycle,
                               'accel': pyamg_rs_accel,
                               'tol': pyamg_rs_tol,
                               'maxiter': pyamg_rs_maxiter}),
                 ('pyamg-sa', {'type': 'pyamg-sa',
                               'symmetry': pyamg_sa_symmetry,
                               'strength': pyamg_sa_strength,
                               'aggregate': pyamg_sa_aggregate,
                               'smooth': pyamg_sa_smooth,
                               'presmoother': pyamg_sa_presmoother,
                               'postsmoother': pyamg_sa_postsmoother,
                               'improve_candidates': pyamg_sa_improve_candidates,
                               'max_levels': pyamg_sa_max_levels,
                               'max_coarse': pyamg_sa_max_coarse,
                               'diagonal_dominance': pyamg_sa_diagonal_dominance,
                               'coarse_solver': pyamg_sa_coarse_solver,
                               'cycle': pyamg_sa_cycle,
                               'accel': pyamg_sa_accel,
                               'tol': pyamg_sa_tol,
                               'maxiter': pyamg_sa_maxiter}))
    opts = OrderedDict(opts)
    opts.update(genericsolvers.options())
    def_opt = opts.pop(default_solver)
    if default_least_squares_solver != default_solver:
        def_ls_opt = opts.pop(default_least_squares_solver)
        ordered_opts = OrderedDict(((default_solver, def_opt),
                                    (default_least_squares_solver, def_ls_opt)))
    else:
        ordered_opts = OrderedDict(((default_solver, def_opt),))
    ordered_opts.update(opts)
    return ordered_opts


def _options(matrix=None, sparse=None):
    """Returns |solver_options| (with default values) for a given |NumPy| matrix.

    See :func:`dense_options` for documentation of all possible options for
    dense matrices.

    See :func:`sparse_options` for documentation of all possible options for
    sparse matrices.

    Parameters
    ----------
    matrix
        The matrix for which to return the options.
    sparse
        Instead of providing a matrix via the `matrix` argument,
        `sparse` can be set to `True` or `False` to requset the
        invert options for sparse or dense matrices.

    Returns
    -------
    A tuple of all possible |solver_options|.
    """
    global _dense_options, _dense_options_sid, _sparse_options, _sparse_options_sid
    assert (matrix is None) != (sparse is None)
    sparse = sparse if sparse is not None else issparse(matrix)
    if sparse:
        if not _sparse_options or _sparse_options_sid != defaults_sid():
            _sparse_options = sparse_options()
            _sparse_options_sid = defaults_sid()
            return _sparse_options
        else:
            return _sparse_options
    else:
        if not _dense_options or _dense_options_sid != defaults_sid():
            _dense_options = dense_options()
            _dense_options_sid = defaults_sid()
            return _dense_options
        else:
            return _dense_options


def _apply_inverse(matrix, V, options=None):
    """Solve linear equation system.

    Applies the inverse of `matrix` to the row vectors in `V`.

    See :func:`dense_options` for documentation of all possible options for
    sparse matrices.

    See :func:`sparse_options` for documentation of all possible options for
    sparse matrices.

    This method is called by :meth:`pymor.core.NumpyMatrixOperator.apply_inverse`
    and usually should not be used directly.

    Parameters
    ----------
    matrix
        The |NumPy| matrix to invert.
    V
        2-dimensional |NumPy array| containing as row vectors
        the right-hand sides of the linear equation systems to
        solve.
    options
        The solver options to use. (See :func:`_options`.)

    Returns
    -------
    |NumPy array| of the solution vectors.
    """

    default_options = _options(matrix)

    if options is None:
        options = default_options.values()[0]
    elif isinstance(options, str):
        if options == 'least_squares':
            for k, v in default_options.iteritems():
                if k.startswith('least_squares'):
                    options = v
                    break
            assert not isinstance(options, str)
        else:
            options = default_options[options]
    else:
        assert 'type' in options and options['type'] in default_options \
            and options.viewkeys() <= default_options[options['type']].viewkeys()
        user_options = options
        options = default_options[user_options['type']]
        options.update(user_options)

    R = np.empty((len(V), matrix.shape[1]), dtype=np.promote_types(matrix.dtype, V.dtype))

    if options['type'] == 'solve':
        for i, VV in enumerate(V):
            try:
                R[i] = np.linalg.solve(matrix, VV)
            except np.linalg.LinAlgError as e:
                raise InversionError('{}: {}'.format(str(type(e)), str(e)))
    elif options['type'] == 'least_squares_lstsq':
        for i, VV in enumerate(V):
            try:
                R[i], _, _, _ = np.linalg.lstsq(matrix, VV, rcond=options['rcond'])
            except np.linalg.LinAlgError as e:
                raise InversionError('{}: {}'.format(str(type(e)), str(e)))
    elif options['type'] == 'bicgstab':
        for i, VV in enumerate(V):
            R[i], info = bicgstab(matrix, VV, tol=options['tol'], maxiter=options['maxiter'])
            if info != 0:
                if info > 0:
                    raise InversionError('bicgstab failed to converge after {} iterations'.format(info))
                else:
                    raise InversionError('bicgstab failed with error code {} (illegal input or breakdown)'.
                                         format(info))
    elif options['type'] == 'bicgstab_spilu':
        ilu = spilu(matrix, drop_tol=options['spilu_drop_tol'], fill_factor=options['spilu_fill_factor'],
                    drop_rule=options['spilu_drop_rule'], permc_spec=options['spilu_permc_spec'])
        precond = LinearOperator(matrix.shape, ilu.solve)
        for i, VV in enumerate(V):
            R[i], info = bicgstab(matrix, VV, tol=options['tol'], maxiter=options['maxiter'], M=precond)
            if info != 0:
                if info > 0:
                    raise InversionError('bicgstab failed to converge after {} iterations'.format(info))
                else:
                    raise InversionError('bicgstab failed with error code {} (illegal input or breakdown)'.
                                         format(info))
    elif options['type'] == 'spsolve':
        try:
            if scipy.version.version >= '0.14':
                if hasattr(matrix, 'factorization'):
                    R = matrix.factorization.solve(V.T).T
                elif options['keep_factorization']:
                    matrix.factorization = splu(matrix, permc_spec=options['permc_spec'])
                    R = matrix.factorization.solve(V.T).T
                else:
                    R = spsolve(matrix, V.T, permc_spec=options['permc_spec']).T
            else:
                if hasattr(matrix, 'factorization'):
                    for i, VV in enumerate(V):
                        R[i] = matrix.factorization.solve(VV)
                elif options['keep_factorization']:
                    matrix.factorization = splu(matrix, permc_spec=options['permc_spec'])
                    for i, VV in enumerate(V):
                        R[i] = matrix.factorization.solve(VV)
                elif len(V) > 1:
                    factorization = splu(matrix, permc_spec=options['permc_spec'])
                    for i, VV in enumerate(V):
                        R[i] = factorization.solve(VV)
                else:
                    R = spsolve(matrix, V.T, permc_spec=options['permc_spec']).reshape((1, -1))
        except RuntimeError as e:
            raise InversionError(e)
    elif options['type'] == 'lgmres':
        for i, VV in enumerate(V):
            R[i], info = lgmres(matrix, VV.copy(i),
                                tol=options['tol'],
                                maxiter=options['maxiter'],
                                inner_m=options['inner_m'],
                                outer_k=options['outer_k'])
            if info > 0:
                raise InversionError('lgmres failed to converge after {} iterations'.format(info))
            assert info == 0
    elif options['type'] == 'least_squares_lsmr':
        for i, VV in enumerate(V):
            R[i], info, itn, _, _, _, _, _ = lsmr(matrix, VV.copy(i),
                                                  damp=options['damp'],
                                                  atol=options['atol'],
                                                  btol=options['btol'],
                                                  conlim=options['conlim'],
                                                  maxiter=options['maxiter'],
                                                  show=options['show'])
            assert 0 <= info <= 7
            if info == 7:
                raise InversionError('lsmr failed to converge after {} iterations'.format(itn))
    elif options['type'] == 'least_squares_lsqr':
        for i, VV in enumerate(V):
            R[i], info, itn, _, _, _, _, _, _, _ = lsqr(matrix, VV.copy(i),
                                                        damp=options['damp'],
                                                        atol=options['atol'],
                                                        btol=options['btol'],
                                                        conlim=options['conlim'],
                                                        iter_lim=options['iter_lim'],
                                                        show=options['show'])
            assert 0 <= info <= 7
            if info == 7:
                raise InversionError('lsmr failed to converge after {} iterations'.format(itn))
    elif options['type'] == 'pyamg':
        if len(V) > 0:
            V_iter = iter(enumerate(V))
            R[0], ml = pyamg.solve(matrix, next(V_iter)[1],
                                   tol=options['tol'],
                                   maxiter=options['maxiter'],
                                   return_solver=True)
            for i, VV in V_iter:
                R[i] = pyamg.solve(matrix, VV,
                                   tol=options['tol'],
                                   maxiter=options['maxiter'],
                                   existing_solver=ml)
    elif options['type'] == 'pyamg-rs':
        ml = pyamg.ruge_stuben_solver(matrix,
                                      strength=options['strength'],
                                      CF=options['CF'],
                                      presmoother=options['presmoother'],
                                      postsmoother=options['postsmoother'],
                                      max_levels=options['max_levels'],
                                      max_coarse=options['max_coarse'],
                                      coarse_solver=options['coarse_solver'])
        for i, VV in enumerate(V):
            R[i] = ml.solve(VV,
                            tol=options['tol'],
                            maxiter=options['maxiter'],
                            cycle=options['cycle'],
                            accel=options['accel'])
    elif options['type'] == 'pyamg-sa':
        ml = pyamg.smoothed_aggregation_solver(matrix,
                                               symmetry=options['symmetry'],
                                               strength=options['strength'],
                                               aggregate=options['aggregate'],
                                               smooth=options['smooth'],
                                               presmoother=options['presmoother'],
                                               postsmoother=options['postsmoother'],
                                               improve_candidates=options['improve_candidates'],
                                               max_levels=options['max_levels'],
                                               max_coarse=options['max_coarse'],
                                               diagonal_dominance=options['diagonal_dominance'])
        for i, VV in enumerate(V):
            R[i] = ml.solve(VV,
                            tol=options['tol'],
                            maxiter=options['maxiter'],
                            cycle=options['cycle'],
                            accel=options['accel'])
    elif options['type'].startswith('generic') or options['type'].startswith('least_squares_generic'):
        logger = getLogger('pymor.operators.numpy._apply_inverse')
        logger.warn('You have selected a (potentially slow) generic solver for a NumPy matrix operator!')
        from pymor.operators.numpy import NumpyMatrixOperator
        from pymor.vectorarrays.numpy import NumpyVectorArray
        return genericsolvers.apply_inverse(NumpyMatrixOperator(matrix),
                                            NumpyVectorArray(V, copy=False),
                                            options=options).data
    else:
        raise ValueError('Unknown solver type')
    return R<|MERGE_RESOLUTION|>--- conflicted
+++ resolved
@@ -324,17 +324,8 @@
                 matrix = operators[0]._matrix * coefficients[0].real
             else:
                 matrix = operators[0]._matrix * coefficients[0]
-<<<<<<< HEAD
-
-        common_mat_dtype = reduce(np.promote_types, (op._matrix.dtype for op in operators))
-        common_coef_dtype = reduce(np.promote_types, (type(c.real if c.imag == 0 else c) for c in coefficients))
-        common_dtype = np.promote_types(common_mat_dtype, common_coef_dtype)
-        if matrix.dtype != common_dtype:
-            matrix = matrix.astype(common_dtype)
-=======
             if matrix.dtype != common_dtype:
                 matrix = matrix.astype(common_dtype)
->>>>>>> ca335560
 
         for op, c in izip(operators[1:], coefficients[1:]):
             if type(op) is ZeroOperator:
