#!/usr/bin/env python
# This file is part of the pyMOR project (http://www.pymor.org).
# Copyright 2013-2016 pyMOR developers and contributors. All rights reserved.
# License: BSD 2-Clause License (http://opensource.org/licenses/BSD-2-Clause)

"""Thermalblock with GUI demo

Usage:
  thermalblock_gui.py [-h] [--estimator-norm=NORM] [--grid=NI] [--testing]
                  [--help] XBLOCKS YBLOCKS SNAPSHOTS RBSIZE


Arguments:
  XBLOCKS    Number of blocks in x direction.

  YBLOCKS    Number of blocks in y direction.

  SNAPSHOTS  Number of snapshots for basis generation per component.
             In total SNAPSHOTS^(XBLOCKS * YBLOCKS).

  RBSIZE     Size of the reduced basis


Options:
  --estimator-norm=NORM  Norm (trivial, h1) in which to calculate the residual
                         [default: h1].

  --grid=NI              Use grid with 2*NI*NI elements [default: 60].

  --testing              load the gui and exit right away (for functional testing)

  -h, --help             Show this message.
"""

import sys
from docopt import docopt
import time
from functools import partial
import numpy as np
import OpenGL

OpenGL.ERROR_ON_COPY = True

from pymor.core.exceptions import PySideMissing
try:
    from PySide import QtGui
except ImportError as e:
    raise PySideMissing()
from pymor.algorithms.basisextension import gram_schmidt_basis_extension
from pymor.algorithms.greedy import greedy
from pymor.analyticalproblems.thermalblock import thermal_block_problem
from pymor.discretizers.cg import discretize_stationary_cg
from pymor.gui.gl import ColorBarWidget, GLPatchWidget
from pymor.reductors.coercive import reduce_coercive_simple
from pymor import gui


PARAM_STEPS = 10
PARAM_MIN = 0.1
PARAM_MAX = 1


class ParamRuler(QtGui.QWidget):
    def __init__(self, parent, sim):
        super().__init__(parent)
        self.sim = sim
        self.setMinimumSize(200, 100)
        box = QtGui.QGridLayout()
        self.spins = []
        for j in range(args['YBLOCKS']):
            for i in range(args['XBLOCKS']):
                spin = QtGui.QDoubleSpinBox()
                spin.setRange(PARAM_MIN, PARAM_MAX)
                spin.setSingleStep((PARAM_MAX - PARAM_MIN) / PARAM_STEPS)
                spin.setValue(PARAM_MIN)
                self.spins.append(spin)
                box.addWidget(spin, j, i)
                spin.valueChanged.connect(parent.solve_update)
        self.setLayout(box)

    def enable(self, enable=True):
        for spin in self.spins:
            spin.isEnabled = enable


# noinspection PyShadowingNames
class SimPanel(QtGui.QWidget):
    def __init__(self, parent, sim):
        super().__init__(parent)
        self.sim = sim
        box = QtGui.QHBoxLayout()
<<<<<<< HEAD
        if config.is_windows_platform():
            self.solution = MatplotlibPatchWidget(self, self.sim.grid, vmin=0., vmax=0.8)
            box.addWidget(self.solution, 2)
        else:
            self.solution = GLPatchWidget(self, self.sim.grid, vmin=0., vmax=0.8)
            self.bar = ColorBarWidget(self, vmin=0., vmax=0.8)
            box.addWidget(self.solution, 2)
            box.addWidget(self.bar, 2)
=======
        self.solution = GLPatchWidget(self, self.sim.grid, vmin=0., vmax=0.8)
        self.bar = ColorBarWidget(self, vmin=0., vmax=0.8)
        box.addWidget(self.solution, 2)
        box.addWidget(self.bar, 2)
>>>>>>> 91fee0c5
        self.param_panel = ParamRuler(self, sim)
        box.addWidget(self.param_panel)
        self.setLayout(box)

    def solve_update(self):
        tic = time.time()
        self.param_panel.enable(False)
        args = self.sim.args
        shape = (args['YBLOCKS'], args['XBLOCKS'])
        mu = {'diffusion': np.array([s.value() for s in self.param_panel.spins]).reshape(shape)}
        U = self.sim.solve(mu)
        print('Simtime {}'.format(time.time() - tic))
        tic = time.time()
        self.solution.set(U.data.ravel())
        self.param_panel.enable(True)
        print('Drawtime {}'.format(time.time() - tic))


class AllPanel(QtGui.QWidget):
    def __init__(self, parent, reduced_sim, detailed_sim):
        super().__init__(parent)

        box = QtGui.QVBoxLayout()
        self.reduced_panel = SimPanel(self, reduced_sim)
        self.detailed_panel = SimPanel(self, detailed_sim)
        box.addWidget(self.reduced_panel)
        box.addWidget(self.detailed_panel)
        self.setLayout(box)


# noinspection PyShadowingNames
class RBGui(QtGui.QMainWindow):
    def __init__(self, args):
        super().__init__()
        args['XBLOCKS'] = int(args['XBLOCKS'])
        args['YBLOCKS'] = int(args['YBLOCKS'])
        args['--grid'] = int(args['--grid'])
        args['SNAPSHOTS'] = int(args['SNAPSHOTS'])
        args['RBSIZE'] = int(args['RBSIZE'])
        args['--estimator-norm'] = args['--estimator-norm'].lower()
        assert args['--estimator-norm'] in {'trivial', 'h1'}
        reduced = ReducedSim(args)
        detailed = DetailedSim(args)
        self.panel = AllPanel(self, reduced, detailed)
        self.setCentralWidget(self.panel)


# noinspection PyShadowingNames
class SimBase(object):
    def __init__(self, args):
        self.args = args
        self.first = True
        self.problem = thermal_block_problem(num_blocks=(args['XBLOCKS'], args['YBLOCKS']),
                                             parameter_range=(PARAM_MIN, PARAM_MAX))
        self.discretization, pack = discretize_stationary_cg(self.problem, diameter=1. / args['--grid'])
        self.grid = pack['grid']


# noinspection PyShadowingNames,PyShadowingNames
class ReducedSim(SimBase):

    def __init__(self, args):
        super().__init__(args)

    def _first(self):
        args = self.args
        product = self.discretization.h1_0_semi_product if args['--estimator-norm'] == 'h1' else None
        reductor = partial(reduce_coercive_simple, product=product)
        extension_algorithm = partial(gram_schmidt_basis_extension, product=self.discretization.h1_0_semi_product)

        greedy_data = greedy(self.discretization, reductor,
                             self.discretization.parameter_space.sample_uniformly(args['SNAPSHOTS']),
                             use_estimator=True, error_norm=self.discretization.h1_0_semi_norm,
                             extension_algorithm=extension_algorithm, max_extensions=args['RBSIZE'])
        self.rb_discretization, self.reconstructor = greedy_data['reduced_discretization'], greedy_data['reconstructor']
        self.first = False

    def solve(self, mu):
        if self.first:
            self._first()
        return self.reconstructor.reconstruct(self.rb_discretization.solve(mu))


# noinspection PyShadowingNames
class DetailedSim(SimBase):

    def __init__(self, args):
        super().__init__(args)
        self.discretization.disable_caching()

    def solve(self, mu):
        return self.discretization.solve(mu)


if __name__ == '__main__':
    args = docopt(__doc__)
    testing = args['--testing']
    if not testing:
        app = QtGui.QApplication(sys.argv)
        win = RBGui(args)
        win.show()
        sys.exit(app.exec_())

    gui.qt._launch_qt_app(lambda _: RBGui(args), block=False)<|MERGE_RESOLUTION|>--- conflicted
+++ resolved
@@ -89,7 +89,6 @@
         super().__init__(parent)
         self.sim = sim
         box = QtGui.QHBoxLayout()
-<<<<<<< HEAD
         if config.is_windows_platform():
             self.solution = MatplotlibPatchWidget(self, self.sim.grid, vmin=0., vmax=0.8)
             box.addWidget(self.solution, 2)
@@ -98,12 +97,6 @@
             self.bar = ColorBarWidget(self, vmin=0., vmax=0.8)
             box.addWidget(self.solution, 2)
             box.addWidget(self.bar, 2)
-=======
-        self.solution = GLPatchWidget(self, self.sim.grid, vmin=0., vmax=0.8)
-        self.bar = ColorBarWidget(self, vmin=0., vmax=0.8)
-        box.addWidget(self.solution, 2)
-        box.addWidget(self.bar, 2)
->>>>>>> 91fee0c5
         self.param_panel = ParamRuler(self, sim)
         box.addWidget(self.param_panel)
         self.setLayout(box)
